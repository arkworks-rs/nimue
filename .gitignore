--- conflicted
+++ resolved
@@ -1,7 +1,3 @@
 .vscode
 target/
-<<<<<<< HEAD
-Cargo.lock
-=======
-/Cargo.lock
->>>>>>> c958ac43
+Cargo.lock